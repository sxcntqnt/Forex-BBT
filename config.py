import os, time, sys
from dotenv import load_dotenv

<<<<<<< HEAD

=======
>>>>>>> e1ffd20d
class Config:
    def __init__(self):
        load_dotenv()  # Load environment variables from .env file
        
        # Check for APP_ID after loading environment variables
        if os.getenv("APP_ID") is None or len(os.getenv("APP_ID")) == 0:
            print("APP_ID environment variable is not set")
            time.sleep(2)
            sys.exit('Exiting...')

        # Load other configuration variables
        self.API_TOKEN = os.getenv('DERIV_API_TOKEN')
        self.EndPoint = f'wss://frontend.binaryws.com/websockets/v3?l=EN&app_id={os.getenv("APP_ID")}'
        self.SYMBOLS = ['frxEURUSD', 'frxGBPUSD', 'frxUSDJPY', 'frxAUDUSD']
        self.TIMEFRAME = '5m'
        self.RISK_PERCENTAGE = 0.01
        self.MAX_TRADES_PER_SYMBOL = 2
        self.STOP_LOSS_PIPS = 20
        self.TAKE_PROFIT_PIPS = 40
        self.TRAILING_STOP_PIPS = 15
        self.BACKTEST_START_DATE = '2023-01-01'
        self.BACKTEST_END_DATE = '2023-06-30'
<|MERGE_RESOLUTION|>--- conflicted
+++ resolved
@@ -1,10 +1,6 @@
 import os, time, sys
 from dotenv import load_dotenv
 
-<<<<<<< HEAD
-
-=======
->>>>>>> e1ffd20d
 class Config:
     def __init__(self):
         load_dotenv()  # Load environment variables from .env file
@@ -26,4 +22,4 @@
         self.TAKE_PROFIT_PIPS = 40
         self.TRAILING_STOP_PIPS = 15
         self.BACKTEST_START_DATE = '2023-01-01'
-        self.BACKTEST_END_DATE = '2023-06-30'
+        self.BACKTEST_END_DATE = '2023-06-30'